/****************************************************************************
**
** Copyright (C) 2010 Nokia Corporation and/or its subsidiary(-ies).
** All rights reserved.
** Contact: Nokia Corporation (qt-info@nokia.com)
**
** This file is part of the Qt3D module of the Qt Toolkit.
**
** $QT_BEGIN_LICENSE:LGPL$
** No Commercial Usage
** This file contains pre-release code and may not be distributed.
** You may use this file in accordance with the terms and conditions
** contained in the Technology Preview License Agreement accompanying
** this package.
**
** GNU Lesser General Public License Usage
** Alternatively, this file may be used under the terms of the GNU Lesser
** General Public License version 2.1 as published by the Free Software
** Foundation and appearing in the file LICENSE.LGPL included in the
** packaging of this file.  Please review the following information to
** ensure the GNU Lesser General Public License version 2.1 requirements
** will be met: http://www.gnu.org/licenses/old-licenses/lgpl-2.1.html.
**
** In addition, as a special exception, Nokia gives you certain additional
** rights.  These rights are described in the Nokia Qt LGPL Exception
** version 1.1, included in the file LGPL_EXCEPTION.txt in this package.
**
** If you have questions regarding the use of this file, please contact
** Nokia at qt-info@nokia.com.
**
**
**
**
**
**
**
**
** $QT_END_LICENSE$
**
****************************************************************************/

#include "photobrowser3dview.h"
#include "imagemanager.h"
#include "imagedisplay.h"
#include "skybox.h"
#include "qglpicknode.h"
#include "qfocusadaptor.h"
#include "thumbnailableimage.h"
#include "qatlas.h"
#include "filescanner.h"
#include "buttons.h"
#include "qphotobrowser3dscene.h"
#include "pancontroller.h"
#include "thumbnailnode.h"

#include <QApplication>
#include <QDesktopWidget>
#include <QWheelEvent>
#include <QDir>
#include <QTimer>
#include <QTime>
#include <QStateMachine>
#include <QState>
#include <QFinalState>
#include <QSignalTransition>
#include <QPropertyAnimation>

PhotoBrowser3DView::PhotoBrowser3DView()
    : QGLView()
    , m_scene(0)
    , m_display(0)
    , m_images(0)
    , m_buttons(0)
    , m_skybox(0)
    , m_palette(new QGLMaterialCollection(this))
    , m_state(0)
    , m_app(0)
    , m_zoomed(0)
    , m_browse(0)
    , m_pan(0)
    , m_fa(0)
    , m_pc(0)
    , m_pickableDirty(true)
    , m_done(false)
    , m_closing(false)
{
    setOption(QGLView::ObjectPicking, true);
    // setOption(QGLView::ShowPicking, true);
    //setOption(QGLView::CameraNavigation, false);

    qRegisterMetaType<ThumbnailableImage>("ThumbnailableImage");

    QString path = ":/res";
    int ix = qApp->arguments().indexOf("--skybox");
    if (ix != -1)
    {
        if (qApp->arguments().size() > ix+1)
            path = qApp->arguments().at(ix+1);
        else
            qWarning("Expected path/to/skybox/files after \"--skybox\" switch\n");
    }

    m_displaySize = 4.0;
    m_scene = new QPhotoBrowser3DScene(this);
    m_buttons = new Buttons(this, m_palette);
    m_scene->rootNode()->addNode(m_buttons);
    m_scene->setPickable(true);
    m_skybox = new SkyBox(this, path);
    m_display = new ImageDisplay(this, m_palette, m_displaySize);

    setupStates();

    // make sure this only gets created in the GUI thread
    QAtlas::instance();

    QTimer::singleShot(0, this, SLOT(initialise()));
}

PhotoBrowser3DView::~PhotoBrowser3DView()
{
    // nothing to be done here
}

void PhotoBrowser3DView::setupStates()
{
    m_state = new QStateMachine(this);
    m_app = new QState;
    m_zoomed = new QState(m_app);
    m_browse = new QState(m_app);
    m_pan = new QState(m_app);
    m_app->setInitialState(m_browse);
    m_state->addState(m_app);
    QFinalState *end_state = new QFinalState;
    m_app->addTransition(this, SIGNAL(done()), end_state);
    m_state->addState(end_state);
    connect(m_state, SIGNAL(finished()), this, SLOT(close()));

    m_fa = new QFocusAdaptor(this);
    m_browse->assignProperty(m_fa, "progress", 0.0);
    m_zoomed->assignProperty(m_fa, "progress", 1.0);

    m_pc = new PanController(this);
    m_pc->setMaxSpeed(m_displaySize / 1000.0f);
    m_browse->assignProperty(m_pc, "speed", 0.0);
    m_pan->assignProperty(m_pc, "speed", 1.0);

    m_state->setObjectName("StateMachine");
    m_app->setObjectName("Application");
    m_zoomed->setObjectName("Zoomed");
    m_browse->setObjectName("Browse");
    m_pan->setObjectName("Pan");
    end_state->setObjectName("EndState");

    QSignalTransition *transition = m_browse->addTransition(this, SIGNAL(zoom()), m_zoomed);
    QPropertyAnimation *a = new QPropertyAnimation(m_fa, "progress");
    a->setDuration(500);
    a->setEasingCurve(QEasingCurve::OutQuad);
    transition->addAnimation(a);

    transition = m_zoomed->addTransition(this, SIGNAL(zoom()), m_browse);
    a = new QPropertyAnimation(m_fa, "progress");
    a->setDuration(500);
    a->setEasingCurve(QEasingCurve::InQuad);
    transition->addAnimation(a);

    transition = m_browse->addTransition(this, SIGNAL(pan()), m_pan);
    a = new QPropertyAnimation(m_pc, "speed");
    a->setDuration(500);
    a->setEasingCurve(QEasingCurve::OutQuad);
    transition->addAnimation(a);

    transition = m_pan->addTransition(this, SIGNAL(pan()), m_browse);
    a = new QPropertyAnimation(m_pc, "speed");
    a->setDuration(500);
    a->setEasingCurve(QEasingCurve::InQuad);
    transition->addAnimation(a);

    m_state->setInitialState(m_app);
    m_state->start();
}

void PhotoBrowser3DView::initialise()
{
    QString path = QDir::home().absoluteFilePath("Pictures");
    int ix = qApp->arguments().indexOf("--pictures");
    if (ix != -1)
    {
        if (qApp->arguments().size() > ix+1)
            path = qApp->arguments().at(ix+1);
        else
            qWarning("Expected /path/to/image/files after \"--pictures\" switch\n");
    }
    QUrl url;
    url.setScheme("file");
    url.setPath(path);

#ifdef QT_NO_THREADED_FILE_LOAD
    nonThreadedFileLoad(url);
#else
    initialiseImageManager(url);
#endif
}

void PhotoBrowser3DView::initialiseImageManager(const QUrl &url)
{
    m_images = new ImageManager;

    connect(m_images, SIGNAL(imageUrl(QUrl)), m_display, SLOT(addThumbnailNode(QUrl)));
    connect(m_images, SIGNAL(finished()), this, SLOT(waitForExit()));

    connect(m_display, SIGNAL(framesChanged()), this, SLOT(pickableDirty()));
    connect(m_display, SIGNAL(framesChanged()), this, SLOT(queueUpdate()));

    m_images->setImageBaseUrl(url);
    QThread::Priority p = QThread::idealThreadCount() < 2 ?
                QThread::IdlePriority : QThread::NormalPriority;
    m_images->start(p);
}

void PhotoBrowser3DView::nonThreadedFileLoad(const QUrl &url)
{
#if defined(QT_USE_TEST_IMAGES)
    Q_UNUSED(url);
    QDir testImages(":/pictures");
    QStringList pics = testImages.entryList();
    for (int i = 0; i < pics.size(); ++i)
    {
        QUrl url;
        url.setScheme("file");
        url.setPath(testImages.filePath(pics.at(i)));
        m_display->addThumbnailNode(url);
    }
    pickableDirty();
    qDumpScene(m_display);
#else
    FileScanner *scanner = new FileScanner(this);
    scanner->setBaseUrl(url);
    QTimer::singleShot(0, scanner, SLOT(scan()));
    connect(scanner, SIGNAL(imageUrl(QUrl)), m_display, SLOT(addThumbnailNode(QUrl)));
#endif
}

<<<<<<< HEAD
void PhotoBrowser3DView::wheelEvent(QWheelEvent *e)
{
    e->accept();
    QVector3D viewVec = camera()->eye() - camera()->center();
    qreal zoomMag = viewVec.length();
    qreal inc = float(e->delta()) / 50.0f;
    if (!qFuzzyIsNull(inc))
    {
        zoomMag += inc;
        if (zoomMag < 2.0f)
            zoomMag = 2.0f;
        QRay3D viewLine(camera()->center(), viewVec.normalized());
        camera()->setEye(viewLine.point(zoomMag));
        update();
=======
void PhotoBrowser3DView::keyTimeOut()
{
    m_velocity = (m_velocity < 0.0f) ? (m_velocity + 1.0f) : (m_velocity - 1.0f);
    if (qFuzzyIsNull(m_velocity))
    {
        m_velocity = 0.0f;
        m_keyTimer->stop();
>>>>>>> 62ac12c9
    }
}

void PhotoBrowser3DView::keyPressEvent(QKeyEvent *e)
{
    if (e->key() == Qt::Key_Space)
    {
        //emit manualControlEngaged();
    }
    else if (e->key() == Qt::Key_Q)
    {
        m_done = true;
        emit done();
    }
    else if (e->key() == Qt::Key_Right)
    {
        //QGLView::keyPressEvent(e);
        m_pc->setDirection(Qt::RightArrow);
        emit pan();
    }
    else if (e->key() == Qt::Key_Left)
    {
        QGLView::keyPressEvent(e);
        m_pc->setDirection(Qt::LeftArrow);
        emit pan();
    }
    else if (e->key() == Qt::Key_Up || e->key() == Qt::Key_Down)
    {
        if ((e->modifiers() & Qt::ControlModifier) != 0)
        {
            QVector3D viewVec = camera()->eye() - camera()->center();
            qreal zoomMag = viewVec.length();
            zoomMag += (e->key() == Qt::Key_Up) ? -0.5f : 0.5f;
            if (zoomMag < 5.0f)
                zoomMag = 5.0f;
            QRay3D viewLine(camera()->center(), viewVec);
            camera()->setEye(viewLine.point(zoomMag));
            update();
        }
        else
        {
            QGLView::keyPressEvent(e);
        }
    }
    else if (e->key() == Qt::Key_Escape)
    {
        qDumpScene(m_display);
        QGLView::keyPressEvent(e);
        //resetView();
        //emit manualControlEngaged();
    }
    else
    {
        QGLView::keyPressEvent(e);
    }
}

void PhotoBrowser3DView::waitForExit()
{
    QThread::yieldCurrentThread();
    m_images->wait();
    m_images->deleteLater();
    m_images = 0;
    if (m_closing)
    {
        if (!m_done)
        {
            emit done();
            m_done = true;
        }
    }
}

void PhotoBrowser3DView::closeEvent(QCloseEvent *e)
{
    if (m_images)
    {
        e->ignore();
        m_images->stop();

        // this was a request to close the main window, so we are closing up shop
        // set this flag to indicate that when the image manager stops done event
        // should be signalled to the state machine, resulting in close
        m_closing = true;
    }
    else
    {
        e->accept();
    }
}

void PhotoBrowser3DView::mousePressEvent(QMouseEvent *e)
{
    Q_UNUSED(e);
    registerPickableNodes();
    QGLView::mousePressEvent(e);
}

void PhotoBrowser3DView::initializeGL(QGLPainter *painter)
{
    Q_UNUSED(painter);
    camera()->setEye(QVector3D(0.0f, 0.0f, 4.0f * m_displaySize));
    registerPickableNodes();
    qreal q = camera()->eye().z();
    qreal r = qBound(camera()->nearPlane(), q / 2.0f, camera()->nearPlane() * 3.0f);
    m_pc->setDefaultDistance(q);
    m_pc->setPanDistance(r);
}

void PhotoBrowser3DView::earlyPaintGL(QGLPainter *)
{
    if (!m_done)
        m_pc->pan();
}

void PhotoBrowser3DView::paintGL(QGLPainter *painter)
{
    if (!m_done)
    {
        painter->setClearColor(Qt::blue);
        glEnable(GL_BLEND);
        glClear(GL_COLOR_BUFFER_BIT | GL_DEPTH_BUFFER_BIT);
        m_skybox->draw(painter);
        m_display->draw(painter);
        m_buttons->draw(painter);
    }
}

void PhotoBrowser3DView::resizeGL(int w, int h)
{
    Q_UNUSED(w);
    Q_UNUSED(h);
    m_buttons->clearPositions();
    m_updateRequired = true;
}

void PhotoBrowser3DView::zoomImage()
{
    QGLPickNode *pn = qobject_cast<QGLPickNode*>(sender());
    Q_ASSERT(pn);
    QGLSceneNode *n = pn->target();
    m_fa->setTarget(n);
    emit zoom();
}

void PhotoBrowser3DView::goPan()
{
    QGLPickNode *pn = qobject_cast<QGLPickNode*>(sender());
    Q_ASSERT(pn);
    QGLSceneNode *n = pn->target();
    m_pc->setDirection(n->objectName() == "Left Button" ? Qt::LeftArrow : Qt::RightArrow);
    emit pan();
}

void PhotoBrowser3DView::pickableDirty()
{
    m_pickableDirty = true;
}

void PhotoBrowser3DView::registerPickableNodes()
{
    if (m_pickableDirty)
    {
        m_scene->generatePickNodes();
        QList<QGLPickNode*> pickList = m_scene->pickNodes();
        QList<QGLPickNode*>::const_iterator it = pickList.constBegin();
        for ( ; it != pickList.constEnd(); ++it)
        {
            QGLPickNode *pn = *it;
            pn->disconnect(this);
            ThumbnailNode *node = qobject_cast<ThumbnailNode*>(pn->target());
            if (node)
                QObject::connect(pn, SIGNAL(clicked()), this, SLOT(zoomImage()));
            else
                QObject::connect(pn, SIGNAL(clicked()), this, SLOT(goPan()));
            registerObject(pn->id(), pn);
        }
        m_pickableDirty = false;
    }
}<|MERGE_RESOLUTION|>--- conflicted
+++ resolved
@@ -240,7 +240,6 @@
 #endif
 }
 
-<<<<<<< HEAD
 void PhotoBrowser3DView::wheelEvent(QWheelEvent *e)
 {
     e->accept();
@@ -255,15 +254,6 @@
         QRay3D viewLine(camera()->center(), viewVec.normalized());
         camera()->setEye(viewLine.point(zoomMag));
         update();
-=======
-void PhotoBrowser3DView::keyTimeOut()
-{
-    m_velocity = (m_velocity < 0.0f) ? (m_velocity + 1.0f) : (m_velocity - 1.0f);
-    if (qFuzzyIsNull(m_velocity))
-    {
-        m_velocity = 0.0f;
-        m_keyTimer->stop();
->>>>>>> 62ac12c9
     }
 }
 
