/****************************************************************************
**
** Copyright (C) 2009 Nokia Corporation and/or its subsidiary(-ies).
** All rights reserved.
** Contact: Nokia Corporation (qt-info@nokia.com)
**
** This file is part of the Qt3D module of the Qt Toolkit.
**
** $QT_BEGIN_LICENSE:LGPL$
** No Commercial Usage
** This file contains pre-release code and may not be distributed.
** You may use this file in accordance with the terms and conditions
** contained in the Technology Preview License Agreement accompanying
** this package.
**
** GNU Lesser General Public License Usage
** Alternatively, this file may be used under the terms of the GNU Lesser
** General Public License version 2.1 as published by the Free Software
** Foundation and appearing in the file LICENSE.LGPL included in the
** packaging of this file.  Please review the following information to
** ensure the GNU Lesser General Public License version 2.1 requirements
** will be met: http://www.gnu.org/licenses/old-licenses/lgpl-2.1.html.
**
** In addition, as a special exception, Nokia gives you certain additional
** rights.  These rights are described in the Nokia Qt LGPL Exception
** version 1.1, included in the file LGPL_EXCEPTION.txt in this package.
**
** If you have questions regarding the use of this file, please contact
** Nokia at qt-info@nokia.com.
**
**
**
**
**
**
**
**
** $QT_END_LICENSE$
**
****************************************************************************/

#include "qglscenenode.h"
#include "qglscenenode_p.h"
#include "qglpainter.h"
#include <QtGui/qmatrix4x4.h>

QT_BEGIN_NAMESPACE

/*!
    \class QGLSceneNode
    \brief The QGLSceneNode class defines a geometry node in a QGLAbstractScene.
    \ingroup qt3d
    \ingroup qt3d::scene

    QGLSceneNode is a convenience class that makes it easier for
    applications to extract the interesting properties of a mesh or
    other geometry and manipulate them as part of a scene.

    Also multiple QGLSceneNodes can reference the same geometry, whilst
    applying different transformations and treatments to it.  Since
    QGLSceneNode is a QObject sub class it cannot be copied directly, so
    instead use the clone() function for this purpose.

    A scene node allows referencing into sections of geometry, via the start
    and count properties.

    The start index is an offset into the geometry at which drawing will start.
    The default start index is 0, so that drawing will start from the beginning
    of the geometry.  The count dictates how many vertices will be drawn.  The
    default count is 0, which instructs the underlying geometry to draw all
    vertices.

    Also a node may have a local material.  This allows drawing the same geometry
    with different materials (which includes different textures).

    As a QGLSceneObject, QGLSceneNode provides a draw() implementation.  This
    default implementation does the following:
    \list
    \i ensures the effect specified by effect() is current on the painter
    \i applies any local transformation that may be set for this node
    \i sets the nodes material onto the geometry, if the material is valid
    \i calls draw() for all the child nodes
    \i calls draw(start, count) on this nodes QGLGeometry object (if any)
    \i restores the geometry's original material if it was changed
    \i restores the model-view matrix if any local transform was applied
    \endlist

    This means that this nodes effects, materials and transformations will
    apply by default to its child nodes.  Transformations are cumulative,
    but effects and materials override those of any parent node.

    Use childNodes() to obtain the list of child nodes, and add and remove
    child nodes by the addNode() and removeNode() methods.

    A child may be a child multiple times, that is multiple copies of the
    node may exist; a child may be under more than one parent, and several
    parents may reference the same child.

    A child node for the purposes of rendering means a child added via the
    addNode() method.  The default QGLSceneNode constructor will check to
    see if its parent is a QGLSceneNode and add itself via the addNode()
    function if it is.

    Note that the draw() method does \bold not restore the effect.  If the first
    step above results in a change to the current QGL::Standard effect then it
    will remain set to that effect.  In general any painting method should
    ensure the effect it requires is current.

    \sa QGLAbstractScene
*/


/*!
    Constructs a new scene node and attaches it to \a parent.  If parent is
    a QGLSceneNode then this node is added to it as a child.
*/
QGLSceneNode::QGLSceneNode(QObject *parent)
    : QGLSceneObject(*new QGLSceneNodePrivate(QGLSceneObject::Mesh), parent)
{
    QGLSceneNode *sceneParent = qobject_cast<QGLSceneNode*>(parent);
    if (sceneParent)
        sceneParent->addNode(this);
}

/*!
    Constructs a new scene node referencing \a geometry and attaches it to
    \a parent.    If parent is a QGLSceneNode then this node is added to it
    as a child.
*/
QGLSceneNode::QGLSceneNode(QGLGeometry *geometry, QObject *parent)
    : QGLSceneObject(*new QGLSceneNodePrivate(QGLSceneObject::Mesh), parent)
{
    Q_D(QGLSceneNode);
    d->geometry = geometry;
    QGLSceneNode *sceneParent = qobject_cast<QGLSceneNode*>(parent);
    if (sceneParent)
        sceneParent->addNode(this);
}

/*!
    \internal
    Constructor for use by QObjectPrivate-using subclasses of QGLSceneObject.
    If parent is a QGLSceneNode then this node is added to it
    as a child.
*/
QGLSceneNode::QGLSceneNode(QGLSceneNodePrivate &dd, QObject *parent)
    : QGLSceneObject(dd, parent)
{
    QGLSceneNode *sceneParent = qobject_cast<QGLSceneNode*>(parent);
    if (sceneParent)
        sceneParent->addNode(this);
}


/*!
    Destroys this scene node.
*/
QGLSceneNode::~QGLSceneNode()
{
}

/*!
    Returns the geometry associated with this node, or NULL if no
    geometry has been associated with it.

    \sa setGeometry()
*/
QGLGeometry *QGLSceneNode::geometry() const
{
    Q_D(const QGLSceneNode);
    return d->geometry;
}

/*!
    Sets the geometry associated with this node to be \a geometry.
    Typically the \a geometry will be some type of mesh object.  The
    default implementation of the QGLSceneNode::draw() method will call
    the geometry's draw() method.

    \sa geometry()
*/
void QGLSceneNode::setGeometry(QGLGeometry *geometry)
{
    Q_D(QGLSceneNode);
    d->geometry = geometry;
}

/*!
    Returns the local transform associated with this node.  If no
    local transform has been explicitly set, this method returns a
    QMatrix4x4 set to the identity matrix.

    \sa setLocalTransform()
*/
QMatrix4x4 QGLSceneNode::localTransform() const
{
    Q_D(const QGLSceneNode);
    return d->localTransform;
}

/*!
    Sets the local transform associated with this node to be \a transform.
    The default implementation of the QGLSceneNode::draw() method will
    apply this transform to the QGLPainter before drawing any geometry.

    \sa localTransform()
*/
void QGLSceneNode::setLocalTransform(const QMatrix4x4 &transform)
{
    Q_D(QGLSceneNode);
    d->localTransform = transform;
}

/*!
    Returns the transform set by the "user" associated with this node.  If no
    local transform has been explicitly set, this method returns a
    QMatrix4x4 set to the identity matrix.

    \sa setUserTransform()
*/

QMatrix4x4 QGLSceneNode::userTransform() const
{
	Q_D(const QGLSceneNode);
	return d->userTransform;
}

/*!
    Returns the transform set by the "user" associated with this node.  If no
    local transform has been explicitly set, this method returns a
    QMatrix4x4 set to the identity matrix.

    \sa userTransform()
*/
void QGLSceneNode::setUserTransform(const QMatrix4x4 &transform)
{
	Q_D(QGLSceneNode);
    d->userTransform = transform;
}


/*!
    Returns the local effect associated with this node.  The default value
    is QGL::LitMaterial.  If the value of hasEffect() is false, then this
    the value of effect() is ignored.

    \sa setEffect(), hasEffect()
*/
QGL::StandardEffect QGLSceneNode::effect() const
{
    Q_D(const QGLSceneNode);
    return d->localEffect;
}

/*!
    Sets the local effect associated with this node to be \a effect.  hasEffect()
    will return true after calling this method.

    The default implementation of QGLSceneNode::apply() will set this effect
    during initialization of the model.

    The default implementation of the QGLSceneNode::draw() method will
    ensure that \a effect is applied to the QGLPainter before drawing
    any geometry.

    \sa effect(), hasEffect()
*/
void QGLSceneNode::setEffect(QGL::StandardEffect effect)
{
    Q_D(QGLSceneNode);
    d->localEffect = effect;
    d->hasEffect = true;
}

/*!
    Returns the user effect associated with this node, or NULL if one is not
    set.  The default value is NULL.  If the value of hasEffect() is false,
    then this effect is ignored.

    \sa setUserEffect(), hasEffect()
*/
QGLAbstractEffect *QGLSceneNode::userEffect() const
{
    Q_D(const QGLSceneNode);
    return d->customEffect;
}

/*!
    Sets the local effect associated with this node to be the custom
    \a effect.  hasEffect() will return true after calling this method.

    This custom effect will supersede any standard effect.

    The default implementation of QGLSceneNode::apply() will set this effect
    during initialization of the model.

    The default implementation of the QGLSceneNode::draw() method will
    ensure that \a effect is applied to the QGLPainter before drawing
    any geometry.

    \sa userEffect(), hasEffect()
*/
void QGLSceneNode::setUserEffect(QGLAbstractEffect *effect)
{
    Q_D(QGLSceneNode);
    d->customEffect = effect;
    d->hasEffect = true;
}


 /*!
     Returns true if the local effect on this node is enabled, otherwise
     returns false.

     \sa setEffectEnabled(), setEffect()
 */
bool QGLSceneNode::hasEffect() const
{
    Q_D(const QGLSceneNode);
    return d->hasEffect;
}

/*!
    Sets whether the current value of effect() or userEffect() will be
    applied to the QGLPainter prior to drawing.  If \a enabled is true,
    then the effect is applied, otherwise it is not.

     \sa setEffect(), effect(), hasEffect()
*/
void QGLSceneNode::setEffectEnabled(bool enabled)
{
    Q_D(QGLSceneNode);
    d->hasEffect = enabled;
}

/*!
    Returns the start index for this scene node.

    \sa setStart()
*/
int QGLSceneNode::start() const
{
    Q_D(const QGLSceneNode);
    return d->start;
}

/*!
    Sets the start index for this scene node to \a start.

    \sa start()
*/
void QGLSceneNode::setStart(int start)
{
    Q_D(QGLSceneNode);
    d->start = start;
}

/*!
    Returns the count of vertices referenced for this scene node.

    \sa setCount()
*/
int QGLSceneNode::count() const
{
    Q_D(const QGLSceneNode);
    return d->count;
}

/*!
    Sets the count of vertices referenced to \a count for this scene node.

    \sa count()
*/
void QGLSceneNode::setCount(int count)
{
    Q_D(QGLSceneNode);
    d->count = count;
}

/*!
    Returns the material index for this scene node.

    \sa setMaterial()
*/
int QGLSceneNode::material() const
{
    Q_D(const QGLSceneNode);
    return d->material;
}

/*!
    Sets the material index for this scene node to \a material.

    \sa material()
*/
void QGLSceneNode::setMaterial(int material)
{
    Q_D(QGLSceneNode);
    d->material = material;
}

/*!
    Returns a list of the child nodes for this node.
*/
QList<QGLSceneNode*> QGLSceneNode::childNodes() const
{
    Q_D(const QGLSceneNode);
    return d->childNodes;
}

/*!
    Sets the list of child nodes for this node to be \a children.
*/
void QGLSceneNode::setChildNodes(const QList<QGLSceneNode*> &children)
{
    Q_D(QGLSceneNode);
    d->childNodes = children;
}

/*!
    Adds the \a node to the list of child nodes for this node.
*/
void QGLSceneNode::addNode(QGLSceneNode *node)
{
    Q_D(QGLSceneNode);
    d->childNodes.append(node);
}

/*!
    Removes the first child node matching \a node.
*/
void QGLSceneNode::removeNode(QGLSceneNode *node)
{
    Q_D(QGLSceneNode);
    d->childNodes.removeOne(node);
}

/*!
    Sets the \a parent to be the parent of this object.  If \a parent is
    a QGLSceneNode then this node is added to it as a child.

    \sa addNode()
*/
void QGLSceneNode::setParent(QObject *parent)
{
    QGLSceneNode *sceneParent = qobject_cast<QGLSceneNode*>(parent);
    if (sceneParent)
        sceneParent->addNode(this);
    QObject::setParent(parent);
}

/*!
    \reimp
*/
void QGLSceneNode::draw(QGLPainter *painter)
{
    Q_D(QGLSceneNode);
    if (d->geometry)
    {
        QBox3D bb = d->geometry->boundingBox();
        if (bb.isFinite() && !painter->isVisible(bb))
            return;
    }
    if (d->hasEffect)
    {
        if (d->customEffect)
        {
            if (painter->userEffect() != d->customEffect)
                painter->setUserEffect(d->customEffect);
        }
        else
        {
            if (painter->standardEffect() != d->localEffect)
                painter->setStandardEffect(d->localEffect);
        }
    }

	if (!d->localTransform.isIdentity() || !d->userTransform.isIdentity())
	{
		 painter->modelViewMatrix().push();
		 if (!d->localTransform.isIdentity())  painter->modelViewMatrix() *= d->localTransform;
		 if (!d->userTransform.isIdentity()) painter->modelViewMatrix() *= d->userTransform;
	}

    int saveMat = -1;
    bool matSaved = false;
    if (d->material != -1)
    {
        saveMat = d->geometry->material();
        matSaved = true;
        d->geometry->setMaterial(d->material);
	}
		

<<<<<<< HEAD
    QList<QGLSceneNode*>::iterator cit = d->childNodes.begin();
    for ( ; cit != d->childNodes.end(); ++cit)
        (*cit)->draw(painter);
=======
    QObjectList subNodes = children();
    QObjectList::iterator cit(subNodes.begin());
    for ( ; cit != subNodes.end(); ++cit)
    {
        QGLSceneNode *n = qobject_cast<QGLSceneNode *>(*cit);
        if (n)
            n->draw(painter);
    } 

>>>>>>> cbab4ad6

    if (d->geometry && d->geometry->drawingMode() != QGL::NoDrawingMode)
    {
        if (d->start == 0 && (d->count == 0 || d->count == d->geometry->indexArray().size()))
            d->geometry->draw(painter);
        else
            d->geometry->draw(painter, d->start, d->count);
    }

    if (matSaved)
        d->geometry->setMaterial(saveMat);

    if (!d->localTransform.isIdentity() || !d->userTransform.isIdentity())
        painter->modelViewMatrix().pop();
}

/*!
    \reimp
*/
void QGLSceneNode::apply(QGLPainter *painter)
{
    Q_D(QGLSceneNode);
    if (d->hasEffect && painter->standardEffect() != d->localEffect)
        painter->setStandardEffect(d->localEffect);
    QObjectList subNodes = children();
    QObjectList::iterator cit(subNodes.begin());
    for ( ; cit != subNodes.end(); ++cit)
    {
        QGLSceneNode *n = qobject_cast<QGLSceneNode *>(*cit);
        if (n)
            n->apply(painter);
    }
}

/*!
    Creates a new QGLSceneNode that is a copy of this scene node, with
    \a parent as the parent of the new copy.  If parent is NULL then parent
    is set to this nodes parent.

    The copy will reference the same underlying geometry, child nodes, and
    have all effects, transforms and other properties copied from this node.
*/
QGLSceneNode *QGLSceneNode::clone(QObject *parent) const
{
    Q_D(const QGLSceneNode);
    QGLSceneNode *node = new QGLSceneNode(parent ? parent : this->parent());
    node->setGeometry(d->geometry);
    node->setLocalTransform(d->localTransform);
	node->setUserTransform(d->userTransform);
    node->setEffect(d->localEffect);
    node->setUserEffect(d->customEffect);
    node->setEffectEnabled(d->hasEffect);
    node->setMaterial(d->material);
    node->setStart(d->start);
    node->setCount(d->count);
    node->setChildNodes(d->childNodes);
    return node;
}

#ifndef QT_NO_DEBUG_STREAM
QDebug operator<<(QDebug dbg, const QGLSceneNode &node)
{
    dbg << &node << "start:" << node.start() << " count:" << node.count();
    dbg << "   geometry:" << node.geometry();
    dbg << "   transform:" << node.localTransform();
    dbg << "   material:" << node.material();
    if (node.hasEffect())
    {
        switch (node.effect())
        {
        case QGL::FlatColor:
            dbg << "  flat color effect"; break;
        case QGL::FlatPerVertexColor:
            dbg << "   flat per vertex color effect"; break;
        case QGL::FlatReplaceTexture2D:
            dbg << "   flat replace texture 2D effect"; break;
        case QGL::FlatDecalTexture2D:
            dbg << "   flat decal texture 2D effect"; break;
        case QGL::LitMaterial:
            dbg << "   lit material effect"; break;
        case QGL::LitDecalTexture2D:
            dbg << "   lit decal texture 2D effect"; break;
        case QGL::LitModulateTexture2D:
            dbg << "   lit modulate texture 2D effect"; break;
        }
    }
    else
    {
        dbg << "no effect set";
    }
    return dbg;
}

#endif

QT_END_NAMESPACE<|MERGE_RESOLUTION|>--- conflicted
+++ resolved
@@ -492,21 +492,9 @@
 	}
 		
 
-<<<<<<< HEAD
     QList<QGLSceneNode*>::iterator cit = d->childNodes.begin();
     for ( ; cit != d->childNodes.end(); ++cit)
         (*cit)->draw(painter);
-=======
-    QObjectList subNodes = children();
-    QObjectList::iterator cit(subNodes.begin());
-    for ( ; cit != subNodes.end(); ++cit)
-    {
-        QGLSceneNode *n = qobject_cast<QGLSceneNode *>(*cit);
-        if (n)
-            n->draw(painter);
-    } 
-
->>>>>>> cbab4ad6
 
     if (d->geometry && d->geometry->drawingMode() != QGL::NoDrawingMode)
     {
