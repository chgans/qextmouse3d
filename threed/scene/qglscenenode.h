--- conflicted
+++ resolved
@@ -208,12 +208,9 @@
     QMatrix4x4 transform() const;
     void invalidateBoundingBox() const;
     void invalidateTransform() const;
-<<<<<<< HEAD
     void drawNormalIndicators(QGLPainter *painter);
-=======
     const QGLMaterial *setPainterMaterial(int material, QGLPainter *painter,
                                     QGL::Face faces, bool &changedTex);
->>>>>>> 7ed7cb3d
 
     Q_DISABLE_COPY(QGLSceneNode)
 };
