INCLUDEPATH += $$PWD
VPATH += $$PWD
HEADERS += qglcube.h \
    qglsphere.h \
    qglgeometry.h \
    qgeometrydata.h \
    qlogicalvertex.h \
    qgldisplaylist.h \
    qglprimitive.h \
    qglbeziergeometry.h \
    qglmaterialcollection.h \
    qglteapot.h \
    qgloperation.h
SOURCES += qglcube.cpp \
    qglsphere.cpp \
    qglgeometry.cpp \
    qgeometrydata.cpp \
    qgldisplaylist.cpp \
    qglsection.cpp \
    qglbeziergeometry.cpp \
    qglmaterialcollection.cpp \
<<<<<<< HEAD
    qglteapot.cpp \
    qlogicalvertex.cpp \
    qgloperation.cpp \
    qglprimitive.cpp
PRIVATE_HEADERS += qglteapot_data_p.h \
    qglgeometry_p.h \
    qgldisplaylist_p.h \
    qglsection_p.h \
    qgldisplaylist_p.h \
    qtest_helpers_p.h
=======
    qglteapot.cpp

PRIVATE_HEADERS += \
    qglteapot_data_p.h \
    qtest_helpers.h
>>>>>>> de651e03
<|MERGE_RESOLUTION|>--- conflicted
+++ resolved
@@ -19,7 +19,6 @@
     qglsection.cpp \
     qglbeziergeometry.cpp \
     qglmaterialcollection.cpp \
-<<<<<<< HEAD
     qglteapot.cpp \
     qlogicalvertex.cpp \
     qgloperation.cpp \
@@ -29,11 +28,5 @@
     qgldisplaylist_p.h \
     qglsection_p.h \
     qgldisplaylist_p.h \
-    qtest_helpers_p.h
-=======
-    qglteapot.cpp
-
-PRIVATE_HEADERS += \
     qglteapot_data_p.h \
-    qtest_helpers.h
->>>>>>> de651e03
+    qtest_helpers_p.h