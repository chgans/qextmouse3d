/****************************************************************************
**
** Copyright (C) 2010 Nokia Corporation and/or its subsidiary(-ies).
** All rights reserved.
** Contact: Nokia Corporation (qt-info@nokia.com)
**
** This file is part of the Qt3D module of the Qt Toolkit.
**
** $QT_BEGIN_LICENSE:LGPL$
** No Commercial Usage
** This file contains pre-release code and may not be distributed.
** You may use this file in accordance with the terms and conditions
** contained in the Technology Preview License Agreement accompanying
** this package.
**
** GNU Lesser General Public License Usage
** Alternatively, this file may be used under the terms of the GNU Lesser
** General Public License version 2.1 as published by the Free Software
** Foundation and appearing in the file LICENSE.LGPL included in the
** packaging of this file.  Please review the following information to
** ensure the GNU Lesser General Public License version 2.1 requirements
** will be met: http://www.gnu.org/licenses/old-licenses/lgpl-2.1.html.
**
** In addition, as a special exception, Nokia gives you certain additional
** rights.  These rights are described in the Nokia Qt LGPL Exception
** version 1.1, included in the file LGPL_EXCEPTION.txt in this package.
**
** If you have questions regarding the use of this file, please contact
** Nokia at qt-info@nokia.com.
**
**
**
**
**
**
**
**
** $QT_END_LICENSE$
**
****************************************************************************/

#ifndef QBOX3D_H
#define QBOX3D_H

#include "qt3dglobal.h"
#include <QtGui/qvector3d.h>

#include "qarray.h"
#include "qresult.h"
#include "qline3d.h"

QT_BEGIN_HEADER

QT_BEGIN_NAMESPACE

QT_MODULE(Qt3d)

class QMatrix4x4;

class Q_QT3D_EXPORT QBox3D
{
public:
    QBox3D();
    QBox3D(const QVector3D& corner1, const QVector3D& corner2);
    explicit QBox3D(const QArray<QVector3D>& points);
<<<<<<< HEAD
    explicit QBox3D(const QArrayRef<QVector3D>& points);
=======
>>>>>>> 54a62f43

    bool isNull() const;
    bool isFinite() const;
    bool isInfinite() const;

    QVector3D minimum() const;
    QVector3D maximum() const;
    void setExtents(const QVector3D& corner1, const QVector3D& corner2);

    void setToNull();
    void setToInfinite();

    QVector3D size() const;
    QVector3D center() const;

    qreal volume() const;

    bool contains(const QVector3D& point) const;
    bool contains(const QBox3D& box) const;

    bool intersects(const QLine3D& line) const;
    QResult<QVector3D> intersection(const QLine3D& line) const;

    bool intersects(const QBox3D& box) const;
    void intersect(const QBox3D& box);
    QBox3D intersected(const QBox3D& box) const;

<<<<<<< HEAD
    void expand(const QVector3D& point);
    void expand(const QBox3D& box);
    void expand(const QArray<QVector3D>& points);
    void expand(const QArrayRef<QVector3D>& points);

    QBox3D expanded(const QVector3D& point) const;
    QBox3D expanded(const QBox3D& box) const;
    QBox3D expanded(const QArray<QVector3D>& points) const;
    QBox3D expanded(const QArrayRef<QVector3D>& points) const;
=======
    void unite(const QVector3D& point);
    void unite(const QBox3D& box);
    void unite(const QArray<QVector3D>& points);

    QBox3D united(const QVector3D& point) const;
    QBox3D united(const QBox3D& box) const;
    QBox3D united(const QArray<QVector3D>& points) const;
>>>>>>> 54a62f43

    void translate(const QVector3D& vector);
    QBox3D translated(const QVector3D& vector) const;

    void scale(const QVector3D& vector);
    void scale(qreal factor);
    QBox3D scaled(const QVector3D& vector) const;
    QBox3D scaled(qreal factor) const;

    void transform(const QMatrix4x4& matrix);
    QBox3D transformed(const QMatrix4x4& matrix) const;

    bool operator==(const QBox3D& box) const;
    bool operator!=(const QBox3D& box) const;

    friend bool qFuzzyCompare(const QBox3D& box1, const QBox3D& box2);

private:
    enum Partition
    {
        equalMin = 0x0,
        between = 0x1,
        equalMax = 0x2,
        contained = 0x3,
        belowMin = 0x4,
        aboveMax = 0x8
    };
    void partition(const QVector3D &point, Partition *xpart, Partition *ypart, Partition *zpart) const;

    enum Type
    {
        Null,
        Finite,
        Infinite
    };

    QBox3D::Type boxtype;
    QVector3D mincorner, maxcorner;

<<<<<<< HEAD
    void expand(const QVector3D *points, int count);
=======
    void unite(const QVector3D *points, int count);
>>>>>>> 54a62f43
};

inline QBox3D::QBox3D() : boxtype(Null), mincorner(0, 0, 0), maxcorner(0, 0, 0) {}

inline QBox3D::QBox3D(const QVector3D& corner1, const QVector3D& corner2)
    : boxtype(Finite),
      mincorner(qMin(corner1.x(), corner2.x()),
                qMin(corner1.y(), corner2.y()),
                qMin(corner1.z(), corner2.z())),
      maxcorner(qMax(corner1.x(), corner2.x()),
                qMax(corner1.y(), corner2.y()),
                qMax(corner1.z(), corner2.z())) {}

inline QBox3D::QBox3D(const QArray<QVector3D>& points)
    : boxtype(Null), mincorner(0, 0, 0), maxcorner(0, 0, 0)
{
<<<<<<< HEAD
    expand(points.constData(), points.size());
}

inline QBox3D::QBox3D(const QArrayRef<QVector3D>& points)
    : boxtype(Null), mincorner(0, 0, 0), maxcorner(0, 0, 0)
{
    expand(points.constData(), points.size());
=======
    unite(points.constData(), points.size());
>>>>>>> 54a62f43
}

inline bool QBox3D::isNull() const { return (boxtype == Null); }
inline bool QBox3D::isFinite() const { return (boxtype == Finite); }
inline bool QBox3D::isInfinite() const { return (boxtype == Infinite); }

inline QVector3D QBox3D::minimum() const { return mincorner; }
inline QVector3D QBox3D::maximum() const { return maxcorner; }

inline void QBox3D::setExtents(const QVector3D& corner1, const QVector3D& corner2)
{
    boxtype = Finite;
    mincorner = QVector3D(qMin(corner1.x(), corner2.x()),
                          qMin(corner1.y(), corner2.y()),
                          qMin(corner1.z(), corner2.z()));
    maxcorner = QVector3D(qMax(corner1.x(), corner2.x()),
                          qMax(corner1.y(), corner2.y()),
                          qMax(corner1.z(), corner2.z()));
}

inline void QBox3D::setToNull()
{
    boxtype = Null;
    mincorner = QVector3D(0, 0, 0);
    maxcorner = QVector3D(0, 0, 0);
}

inline void QBox3D::setToInfinite()
{
    boxtype = Infinite;
    mincorner = QVector3D(0, 0, 0);
    maxcorner = QVector3D(0, 0, 0);
}

inline QVector3D QBox3D::size() const { return maxcorner - mincorner; }
inline QVector3D QBox3D::center() const { return (mincorner + maxcorner) * 0.5f; }
inline qreal QBox3D::volume() const
{
    return (maxcorner.x() - mincorner.x()) *
           (maxcorner.y() - mincorner.y()) *
           (maxcorner.z() - mincorner.z());
}

inline bool QBox3D::contains(const QVector3D& point) const
{
    if (boxtype == Finite) {
        return (point.x() >= mincorner.x() && point.x() <= maxcorner.x() &&
                point.y() >= mincorner.y() && point.y() <= maxcorner.y() &&
                point.z() >= mincorner.z() && point.z() <= maxcorner.z());
    } else if (boxtype == Infinite) {
        return true;
    } else {
        return false;
    }
}

inline bool QBox3D::contains(const QBox3D& box) const
{
    if (box.boxtype == Finite)
        return contains(box.mincorner) && contains(box.maxcorner);
    else if (box.boxtype == Infinite)
        return (boxtype == Infinite);
    else
        return false;
}

inline bool QBox3D::operator==(const QBox3D& box) const
{
    return (boxtype == box.boxtype &&
            mincorner == box.mincorner &&
            maxcorner == box.maxcorner);
}

inline bool QBox3D::operator!=(const QBox3D& box) const
{
    return (boxtype != box.boxtype ||
            mincorner != box.mincorner ||
            maxcorner != box.maxcorner);
}

inline bool qFuzzyCompare(const QBox3D& box1, const QBox3D& box2)
{
    return box1.boxtype == box2.boxtype &&
           qFuzzyCompare(box1.mincorner, box2.mincorner) &&
           qFuzzyCompare(box1.maxcorner, box2.maxcorner);
}

<<<<<<< HEAD
inline void QBox3D::expand(const QArray<QVector3D>& points)
{
    expand(points.constData(), points.size());
}

inline void QBox3D::expand(const QArrayRef<QVector3D>& points)
{
    expand(points.constData(), points.size());
}

inline QBox3D QBox3D::expanded(const QArray<QVector3D>& points) const
{
    QBox3D box(*this);
    box.expand(points.constData(), points.size());
    return box;
}

inline QBox3D QBox3D::expanded(const QArrayRef<QVector3D>& points) const
{
    QBox3D box(*this);
    box.expand(points.constData(), points.size());
=======
inline void QBox3D::unite(const QArray<QVector3D>& points)
{
    unite(points.constData(), points.size());
}

inline QBox3D QBox3D::united(const QArray<QVector3D>& points) const
{
    QBox3D box(*this);
    box.unite(points.constData(), points.size());
>>>>>>> 54a62f43
    return box;
}

#ifndef QT_NO_DEBUG_STREAM
Q_QT3D_EXPORT QDebug operator<<(QDebug dbg, const QBox3D &box);
#endif

QT_END_NAMESPACE

Q_DECLARE_METATYPE(QBox3D)

QT_END_HEADER

#endif<|MERGE_RESOLUTION|>--- conflicted
+++ resolved
@@ -63,10 +63,6 @@
     QBox3D();
     QBox3D(const QVector3D& corner1, const QVector3D& corner2);
     explicit QBox3D(const QArray<QVector3D>& points);
-<<<<<<< HEAD
-    explicit QBox3D(const QArrayRef<QVector3D>& points);
-=======
->>>>>>> 54a62f43
 
     bool isNull() const;
     bool isFinite() const;
@@ -94,17 +90,6 @@
     void intersect(const QBox3D& box);
     QBox3D intersected(const QBox3D& box) const;
 
-<<<<<<< HEAD
-    void expand(const QVector3D& point);
-    void expand(const QBox3D& box);
-    void expand(const QArray<QVector3D>& points);
-    void expand(const QArrayRef<QVector3D>& points);
-
-    QBox3D expanded(const QVector3D& point) const;
-    QBox3D expanded(const QBox3D& box) const;
-    QBox3D expanded(const QArray<QVector3D>& points) const;
-    QBox3D expanded(const QArrayRef<QVector3D>& points) const;
-=======
     void unite(const QVector3D& point);
     void unite(const QBox3D& box);
     void unite(const QArray<QVector3D>& points);
@@ -112,7 +97,6 @@
     QBox3D united(const QVector3D& point) const;
     QBox3D united(const QBox3D& box) const;
     QBox3D united(const QArray<QVector3D>& points) const;
->>>>>>> 54a62f43
 
     void translate(const QVector3D& vector);
     QBox3D translated(const QVector3D& vector) const;
@@ -152,11 +136,7 @@
     QBox3D::Type boxtype;
     QVector3D mincorner, maxcorner;
 
-<<<<<<< HEAD
-    void expand(const QVector3D *points, int count);
-=======
     void unite(const QVector3D *points, int count);
->>>>>>> 54a62f43
 };
 
 inline QBox3D::QBox3D() : boxtype(Null), mincorner(0, 0, 0), maxcorner(0, 0, 0) {}
@@ -173,17 +153,7 @@
 inline QBox3D::QBox3D(const QArray<QVector3D>& points)
     : boxtype(Null), mincorner(0, 0, 0), maxcorner(0, 0, 0)
 {
-<<<<<<< HEAD
-    expand(points.constData(), points.size());
-}
-
-inline QBox3D::QBox3D(const QArrayRef<QVector3D>& points)
-    : boxtype(Null), mincorner(0, 0, 0), maxcorner(0, 0, 0)
-{
-    expand(points.constData(), points.size());
-=======
     unite(points.constData(), points.size());
->>>>>>> 54a62f43
 }
 
 inline bool QBox3D::isNull() const { return (boxtype == Null); }
@@ -271,29 +241,6 @@
            qFuzzyCompare(box1.maxcorner, box2.maxcorner);
 }
 
-<<<<<<< HEAD
-inline void QBox3D::expand(const QArray<QVector3D>& points)
-{
-    expand(points.constData(), points.size());
-}
-
-inline void QBox3D::expand(const QArrayRef<QVector3D>& points)
-{
-    expand(points.constData(), points.size());
-}
-
-inline QBox3D QBox3D::expanded(const QArray<QVector3D>& points) const
-{
-    QBox3D box(*this);
-    box.expand(points.constData(), points.size());
-    return box;
-}
-
-inline QBox3D QBox3D::expanded(const QArrayRef<QVector3D>& points) const
-{
-    QBox3D box(*this);
-    box.expand(points.constData(), points.size());
-=======
 inline void QBox3D::unite(const QArray<QVector3D>& points)
 {
     unite(points.constData(), points.size());
@@ -303,7 +250,6 @@
 {
     QBox3D box(*this);
     box.unite(points.constData(), points.size());
->>>>>>> 54a62f43
     return box;
 }
 
