/****************************************************************************
**
** Copyright (C) 2010 Nokia Corporation and/or its subsidiary(-ies).
** All rights reserved.
** Contact: Nokia Corporation (qt-info@nokia.com)
**
** This file is part of the Qt3D module of the Qt Toolkit.
**
** $QT_BEGIN_LICENSE:LGPL$
** No Commercial Usage
** This file contains pre-release code and may not be distributed.
** You may use this file in accordance with the terms and conditions
** contained in the Technology Preview License Agreement accompanying
** this package.
**
** GNU Lesser General Public License Usage
** Alternatively, this file may be used under the terms of the GNU Lesser
** General Public License version 2.1 as published by the Free Software
** Foundation and appearing in the file LICENSE.LGPL included in the
** packaging of this file.  Please review the following information to
** ensure the GNU Lesser General Public License version 2.1 requirements
** will be met: http://www.gnu.org/licenses/old-licenses/lgpl-2.1.html.
**
** In addition, as a special exception, Nokia gives you certain additional
** rights.  These rights are described in the Nokia Qt LGPL Exception
** version 1.1, included in the file LGPL_EXCEPTION.txt in this package.
**
** If you have questions regarding the use of this file, please contact
** Nokia at qt-info@nokia.com.
**
**
**
**
**
**
**
**
** $QT_END_LICENSE$
**
****************************************************************************/

#ifndef QGLABSTRACTEFFECT_H
#define QGLABSTRACTEFFECT_H

#include "qglpainter.h"

QT_BEGIN_HEADER

QT_BEGIN_NAMESPACE

QT_MODULE(Qt3d)

class Q_QT3D_EXPORT QGLAbstractEffect
{
public:
    QGLAbstractEffect();
    virtual ~QGLAbstractEffect();

    virtual bool supportsPicking() const;
    virtual void setActive(QGLPainter *painter, bool flag) = 0;
    virtual void update(QGLPainter *painter, QGLPainter::Updates updates);
<<<<<<< HEAD

    virtual void setVertexAttribute
        (QGL::VertexAttribute attribute, const QGLAttributeValue& value);

    virtual QString name() const { return QString(); }

protected:
    static void setAttributeArray
        (QGLShaderProgram *program, int location,
         const QGLAttributeValue& value);

    friend class QGLVertexBundle;
    friend class QGLPainter;
=======
>>>>>>> 62ac12c9
};

QT_END_NAMESPACE

QT_END_HEADER

#endif<|MERGE_RESOLUTION|>--- conflicted
+++ resolved
@@ -59,7 +59,6 @@
     virtual bool supportsPicking() const;
     virtual void setActive(QGLPainter *painter, bool flag) = 0;
     virtual void update(QGLPainter *painter, QGLPainter::Updates updates);
-<<<<<<< HEAD
 
     virtual void setVertexAttribute
         (QGL::VertexAttribute attribute, const QGLAttributeValue& value);
@@ -73,8 +72,6 @@
 
     friend class QGLVertexBundle;
     friend class QGLPainter;
-=======
->>>>>>> 62ac12c9
 };
 
 QT_END_NAMESPACE
